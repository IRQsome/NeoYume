CON

  SUBMODE_NTSC = 0
  SUBMODE_PAL = 1<<8 ' Can be combined with others...
  SUBMODE_FORCE_ALTPILLAR = 1<<9 ' TODO NYI Can be combined with others...

  #0,MODE_RGBHV,MODE_RGBS,MODE_SoG,MODE_YPBPR,MODE_COMPOSITE,MODE_SVIDEO,MODE_SVID_AND_COMP,MODE_DVI,MODE_DVI_VGA,MODE_HDMI,MODE_HDMI_VGA,MODE_LCD6

  MODE_VGA = MODE_RGBHV

  #0,SUBMODE_1X,SUBMODE_2X,SUBMODE_3X,SUBMODE_4X,SUBMODE_5X, ... ' Analog line-multiply modes
  SUBMODE_TMDS_640x480,SUBMODE_TMDS_768x480,SUBMODE_TMDS_800x480,SUBMODE_TMDS_854x480


  #0, LCD_ILI9342

  ' MADCTL values for ILI submode
  ILI_HFLIP = %00000100 << 8 ' Doesn't work in bypass mode
  ILI_VFLIP = %00010000 << 8
  ILI_BGR   = %00001000 << 8 ' Toggle this if colors are wrong


  TMDS_REVERSE_FLAG = 64<<8

  MAX_INIT = 64


  WIDTH = 320
  WIDTH_ALT = 256 ' Not used in NeoYume

  HEIGHT = 224
  BORDER_TOP = 8
  BORDER_BOTTOM = 8
  HEIGHT_TOTAL = HEIGHT+BORDER_BOTTOM+BORDER_TOP

  VDPBIT_INTERLACE = 0
  VDPBIT_ALTRES = 1

  VDPR_OFFSET = 3 ' lines that rendering has to run ahead

PUB start(pins,extrapins,mode,submode,buffer,extrastride,buflines,linectr,vdpmode,audio_mb_period) : cogn | cmode,timing,initf,stride

case mode
  MODE_RGBHV:
    cmode := @cmode_rgbhv_tmds
    initf := @init_rgbhv
    timing := @timing_line2x
    'timing := @timing_owieouch
    'timing := @timing_tmds_640x480
  MODE_RGBS:
    cmode := @cmode_rgbs
    initf := @init_rgbs
    timing := @timing_line2x
  MODE_SoG:
    cmode := @cmode_sync_on_green
    initf := @init_soggy
    timing := @timing_line2x
  MODE_YPBPR:
    'cmode := @cmode_ypbpr601
    cmode := @cmode_ypbpr709
    initf := @init_soggy
    timing := @timing_line2x

  MODE_DVI:
    cmode := @cmode_rgbhv_tmds
    initf := @init_dvi
    timing := @timing_tmds_640x480
  MODE_DVI_VGA:
    cmode := @cmode_rgbhv_tmds
    initf := @init_dvivga
    timing := @timing_tmds_640x480
    'timing := @timing_tmds_800x480
    'timing := @timing_owieouch
  MODE_HDMI:
    cmode := @cmode_rgbhv_tmds
    initf := @init_hdmi
    timing := @timing_tmds_640x480
  MODE_HDMI_VGA:
    cmode := @cmode_rgbhv_tmds
    initf := @init_hdmivga
    timing := @timing_tmds_640x480
  other:
    abort -1

clkset(computeClockMode(long[timing]),long[timing])

stride := WIDTH*4+extrastride

return startx(pins,extrapins,buffer,stride,buffer+stride*buflines,linectr,vdpmode,timing,cmode,initf,audio_mb_period)

PUB startx(pins,extrapins,buffer_base,buffer_stride,buffer_wrap,linectr,vdpmode,timing,color,initfunc,audio_mb_period) : cogn

cogn := coginit(HUBEXEC_NEW,@video_init,@pins)
waitms(1) ' wait so stack frame isn't rugpulled

DAT ' Color modes

cmode_rgbhv_tmds ' RGBHV and TMDS hybrid mode
long $00_00_00_00   ' DAC blanking value
long TMDS_BLANK     ' Blanking color
long TMDS_HSYNC     ' HSync color
long TMDS_VSYNC     ' VSync color
long TMDS_HVSYNC    ' HSync+VSync color
long 0              ' Color burst color (NTSC/PAL only)
long 0              ' Color burst frequency  (NTSC/PAL only)
long $5A_00_00_00   ' CY
long $00_5A_00_00   ' CI
long $00_00_5A_00   ' CQ
long 0              ' CQ XOR value (NTSC/PAL only)

cmode_rgbs ' RGB + CSync mode
long $00_00_00_00   ' DAC blanking value
long $00_00_00_00   ' Blanking color
long $00_00_00_01   ' HSync color
long $00_00_00_01   ' VSync color
long $00_00_00_00   ' HSync+VSync color
long 0              ' Color burst color (NTSC/PAL only)
long 0              ' Color burst frequency  (NTSC/PAL only)
long $5A_00_00_00   ' CY
long $00_5A_00_00   ' CI
long $00_00_5A_00   ' CQ
long 0              ' CQ XOR value (NTSC/PAL only)

cmode_sync_on_green ' RGB SoG mode
long $00_00_00_00   ' DAC blanking value
long Y_BLANK        ' Blanking color
long Y_SYNC         ' HSync color
long Y_SYNC         ' VSync color
long Y_BLANK        ' HSync+VSync color
long 0              ' Color burst color (NTSC/PAL only)
long 0              ' Color burst frequency  (NTSC/PAL only)
long $5A_00_00<<8 + BLANK_LEVEL   ' CY
long $00_5A_00<<8 + BLANK_LEVEL   ' CI
long $00_00_5A<<8 + BLANK_LEVEL   ' CQ
long 0              ' CQ XOR value (NTSC/PAL only)

cmode_ypbpr601 ' YPbPr (with Rec. 601 matrix for SDTV)
long $00_00_00_00   ' DAC blanking value
long Y_BLANK        ' Blanking color
long Y_SYNC         ' HSync color
long Y_SYNC         ' VSync color
long Y_BLANK        ' HSync+VSync color
long 0              ' Color burst color (NTSC/PAL only)
long 0              ' Color burst frequency  (NTSC/PAL only)
long ( 45&$FF) << 24 + (-38&$FF) << 16 + ( -7&$FF) << 8 + 128   ' CY
long ( 27&$FF) << 24 + ( 53&$FF) << 16 + ( 10&$FF) << 8 + BLANK_LEVEL   ' CI
long (-15&$FF) << 24 + (-30&$FF) << 16 + ( 45&$FF) << 8 + 128   ' CQ
long 0              ' CQ XOR value (NTSC/PAL only)
    
cmode_ypbpr709 ' YPbPr (with Rec. 709 matrix for HDTV)
long $00_00_00_00   ' DAC blanking value
long Y_BLANK        ' Blanking color
long Y_SYNC         ' HSync color
long Y_SYNC         ' VSync color
long Y_BLANK        ' HSync+VSync color
long 0              ' Color burst color (NTSC/PAL only)
long 0              ' Color burst frequency  (NTSC/PAL only)
long ( 45&$FF) << 24 + (-41&$FF) << 16 + ( -4&$FF) << 8 + 128   ' CY
long ( 19&$FF) << 24 + ( 64&$FF) << 16 + (  7&$FF) << 8 + BLANK_LEVEL   ' CI
long (-10&$FF) << 24 + (-35&$FF) << 16 + ( 45&$FF) << 8 + 128   ' CQ
long 0              ' CQ XOR value (NTSC/PAL only)


DAT ' Timings

timing_line2x
long VIDEO_CLKFREQ  ' CLKFREQ
long 2              ' active line multiplier
long 12             ' V front porch
long 2              ' V sync
long 34             ' V back porch
long 0              ' extra pillar
long 320            ' blank line
long 8              ' H front porch
long 48             ' H sync
long 24             ' H back porch
long round(2147483648.0/13.45/2.0) ' Sync NCO
long round(2147483648.0/13.45/2.0)      ' Pixel NCO
long round(2147483648.0/13.45/2.0*256.0/320.0)              ' Alt-res NCO
long 0              ' Breezeway (NTSC/PAL only - subtracts from H.BP)
long 0              ' Burst (NTSC/PAL only - subtracts from H.BP)

timing_line3x
long VIDEO_CLKFREQ  ' CLKFREQ
long 3              ' active line multiplier
long 18             ' V front porch
long 3              ' V sync
long 51             ' V back porch
long 0              ' extra pillar
long 320            ' blank line
long 8              ' H front porch
long 48             ' H sync
long 24             ' H back porch
long round(2147483648.0/13.45/2.0*1.5) ' Sync NCO
long round(2147483648.0/13.45/2.0*1.5)      ' Pixel NCO
long round(2147483648.0/13.45/2.0*1.5*256.0/320.0)              ' Alt-res NCO
long 0              ' Breezeway (NTSC/PAL only - subtracts from H.BP)
long 0              ' Burst (NTSC/PAL only - subtracts from H.BP)

timing_owieouch
long VIDEO_CLKFREQ  ' CLKFREQ
long 2              ' active line multiplier
long 12             ' V front porch
long 2              ' V sync
long 34             ' V back porch
long 160            ' extra pillar
long 640            ' blank line
long 56             ' H front porch
long 96             ' H sync
long 283            ' H back porch
long $0CCCCCCD      ' Sync NCO
long $0CCCCCCD      ' Pixel NCO
long 2              ' Alt-res NCO
long 0              ' Breezeway (NTSC/PAL only - subtracts from H.BP)
long 0              ' Burst (NTSC/PAL only - subtracts from H.BP)


timing_tmds_640x480
long VIDEO_CLKFREQ  ' CLKFREQ
long 2              ' active line multiplier
long 12             ' V front porch
long 2              ' V sync
long 34             ' V back porch
long 0              ' extra pillar
long 640            ' blank line
long 56             ' H front porch
long 96             ' H sync
long 283            ' H back porch
long $0CCCCCCD      ' Sync NCO
long 0              ' Pixel NCO
long 2              ' Alt-res NCO
long 0              ' Unused
long 2              ' Guard Bands (HDMI only - subtracts from H.BP)

timing_tmds_800x480
long VIDEO_CLKFREQ  ' CLKFREQ
long 2              ' active line multiplier
long 12             ' V front porch
long 2              ' V sync
long 34             ' V back porch
long 80             ' extra pillar
long 800            ' blank line
long 56             ' H front porch
long 96             ' H sync
long 123            ' H back porch
long $0CCCCCCD      ' Sync NCO
long 0              ' Pixel NCO
long 2              ' Alt-res NCO
long 0              ' Unused
long 2              ' Guard Bands (HDMI only - subtracts from H.BP)

timing_tmds_854x480
long VIDEO_CLKFREQ  ' CLKFREQ
long 2              ' active line multiplier
long 12             ' V front porch
long 2              ' V sync
long 34             ' V back porch
long 107            ' extra pillar
long 854            ' blank line
long 56             ' H front porch
long 96             ' H sync
long 69             ' H back porch
long $0CCCCCCD      ' Sync NCO
long 0              ' Pixel NCO
long 2              ' Alt-res NCO
long 0              ' Unused
long 2              ' Guard Bands (HDMI only - subtracts from H.BP)

DAT ' Cog-resident code
              org
video_cog_code              

hsync_ntsc ' also PAL
              setq nco_sync
              jnxmt #$ ' wait to avoid changing CQ while still in active (Why not waitxmt?)
              xor cq_val,cq_xor
              setcq cq_val
              xcont hsync_tip,hsync_color
              xcont hsync_breeze,blank_color
              xcont hsync_burst,burst_color
              xcont hsync_bpshort,blank_color
              jmp #vline_update

vsync_ntsc
              ' TODO
              ret


scanfunc_2x_rgb24 ' scan out 2 pixels with 2x doubling -> 40 streamer cycles
              ' actual function takes 18cy (inc. call overhead)
              ' so 11 instructions can go between calls
              rflong scantmp
              andn scantmp,#255 ' mask alpha/control channel (DMA would do this for us)
              xcont pixel_multiplier,scantmp
              rflong scantmp
              andn scantmp,#255
        _ret_ xcont pixel_multiplier,scantmp


line_scancomp ' Software-scaled line with scan-compensated task
              cmp extra_pillar,#0 wz
        if_nz xcont extra_pillar,border_color

              mov scantimecomp,#WIDTH/2
              mov scanfunc,#scanfunc_2x_rgb24
              call scantask
.comploop     cmpsub scantimecomp,#1 wc
        if_c  call scanfunc
        if_c  call audio_poll_func
        if_c  jmp #.comploop

              cmp extra_pillar,#0 wz
        if_nz xcont extra_pillar,border_color
        _ret_ xcont hsync_fp,blank_color


' TODO this whole thing will be redone for HDMI audio

{
line_soft2x

              ' remember this is all nco_sync
              cmp extra_pillar,#0 wz
        if_nz xcont extra_pillar,border_color
              
              rep @.scanloop,#WIDTH
              rflong temp1
              andn temp1,#255
              xcont pixel_multiplier,temp1
.scanloop
              
              'xcont ##X_RFLONG_RGB24|X_DACS_3_2_1_0|X_PINS_ON|(32<<17)|640,#0
        if_nz xcont extra_pillar,border_color
        _ret_ xcont hsync_fp,blank_color


line_soft2x_alt
              cmp extra_pillar,#0 wz
        if_nz xcont pixel_multiplier,border_color
              rep #1,#(WIDTH-WIDTH_ALT)/2
              xcont pixel_multiplier,border_color
              rep @.scanloop,#WIDTH_ALT
              rflong temp1
              andn temp1,#255
              xcont pixel_multiplier,temp1
.scanloop
              rep #1,#(WIDTH-WIDTH_ALT)/2
              xcont pixel_multiplier,border_color

        if_nz xcont extra_pillar,border_color
        _ret_ xcont hsync_fp,blank_color
}

dummy_func
              ret

vsync_pin     long -1
border_color  long $00_00_00_00
altres_pillar long (WIDTH - WIDTH_ALT)/2
linecmd       long WIDTH
linecmd_alt   long WIDTH_ALT
bitbangcmd    long 1
packetblank   long 32
bit31         long 1<<31
min31         long $C000_0000
max31         long $3FFF_FFFF

hsync_func     long hsync_normal
vbi_hsync_func long hsync_normal
vsync_func     long vsync_normal
line_func      long line_native
altline_func   long line_native_altnco
borderline_func long line_border
blankline_func long line_blank
audio_poll_func long dummy_func
scanfunc        long dummy_func
scantask        long dummy_func

' Audio poller upper - pin number is patched in on demand
audio_poll_repo
              cmp audio_inbuf_level,#3 wc
.pptchd if_c  testp #0-0 wc ' TESTP is a D-only instr
        if_c  altd audio_inbuf_level,.inbuf_incr
.pptchs if_c  rdpin 0-0,#0-0
              ret wcz
.inbuf_incr   long audio_inbuffer + (1<<9)


'' HDMI-related small functions

'island_tx_h
              'mov pa,##TMDS_GUARDDAT_H
island_tx
              ' guard character in PA, length in PB, data at PTRA
              xcont hsync_guardband,pa
              rep @.loop,pb ' PB is latched, we can clobber it
              rdlut pb,ptra++
              xcont bitbangcmd,pb
.loop
        _ret_ xcont hsync_guardband,pa

audio_island_tx_hv
              mov pa,##TMDS_GUARDDAT_HV
              mov temp1,hvsync_color
              loc ptrb,#\packet_aclk_v
              jmp #audio_island_tx
audio_island_tx_h
              mov pa,##TMDS_GUARDDAT_H
              mov temp1,hsync_color
              loc ptrb,#\packet_aclk
audio_island_tx
              cmpsub hdmi_regen_counter,hdmi_regen_period wc
        if_nc xcont packetblank,temp1
              loc ptra,#\packet_audio
              xcont hsync_guardband,pa
              rep @.loop,#32
              rdlut pb,ptra++
              xcont bitbangcmd,pb
.loop
        if_nc jmp #.no2nd
              rep @.loop2,#32
              rdlut pb,ptrb++
              xcont bitbangcmd,pb
.loop2
.no2nd
        _ret_ xcont hsync_guardband,pa


hsync_hdmi_vbi ' Hsync during V blanking
              call audio_poll_func
              xzero hsync_tip,hsync_color ' this is the data preamble
              tjs vsync_pin,#.no_v
              drvh vsync_pin ' should only be 4 cycles late
.no_v         
              call #audio_island_tx_h
              xcont hsync_bp,blank_color
              call audio_poll_func
              jmp #vline_update

hsync_hdmi_previd ' Hsync during active video
              call audio_poll_func
              xzero hsync_tip,hsync_color
              call #audio_island_tx_h
              xcont hsync_bpshort,##TMDS_PREVID
              call audio_poll_func
              xcont hsync_guardband,##TMDS_GUARDVID ' take note that this is a mere 20 cycles
              jmp #vline_update

vsync_hdmi
              call audio_poll_func
              xzero hsync_tip,hvsync_color
              tjs vsync_pin,#.no_v
              drvl vsync_pin ' should only be 4 cycles late
.no_v         
              call #audio_island_tx_hv
              cmp lines_left,sync_lines wz
        if_nz jmp #.no_infopkt
              ' send extra data on first line of Vsync (arbitrary convenient time)
              xcont hsync_bp,##TMDS_PREDAT_V ' Preamble in backporch
              call audio_poll_func
              call #vline_update ' update client on time
              mov pb,#INFO_PACKETS*32
              loc ptra,#\packet_aviinfo
              callpa ##TMDS_GUARDDAT_V,#island_tx
              xcont blankline_packets,vsync_color ' Shortened
.vsyn_task    mov scanfunc,#dummy_func
              call scantask
              call audio_poll_func
              xcont hsync_fp,vsync_color
              jmp #audio_pollloop
.no_infopkt
              xcont hsync_bp,vsync_color
              call #vline_update ' update client on time
              xcont blankline,vsync_color
              jmp #.vsyn_task



                         '|||| Sample rate here       | Disable copy protection
spdif_status  long %00_00_0010_00000000_00000000_00000100
                                                   '|||| 24 bit sample length (load bearing)
              long %00000000_00000000_00000000_0000_1011
'TODO: programmatically set sample rate to actually match? (Does it really matter?)


' application parameters (must by synced with startx arglist)
app_params
vpins                   res 1 ' furled up analog+digital
extravpins              res 1 ' used for VSYNC etc
scanbuffer_base         res 1
scanbuffer_stride       res 1
scanbuffer_wrap         res 1 ' base + (stride*lines)
linectr_ptr             res 1
vdpmode_ptr             res 1
timing_ptr              res 1
color_ptr               res 1
initfunc_ptr            res 1
audio_period            res 1
app_params_end


' Timing variables
timing_vars
dummy_clkfreq   res 1 ' handled by Spin code
line_multiplier res 1 ' 0 will create SDTV-style serrated VSync with real interlacing
fp_lines        res 1
sync_lines      res 1
bp_lines        res 1
extra_pillar    res 1 ' permanent pillarbox (left and right) in nco_sync units
blankline       res 1 ' blank line in nco_sync units
hsync_fp      res 1
hsync_tip     res 1
hsync_bp      res 1
nco_sync      res 1
nco_main      res 1 ' only for analog modes!
pixel_multiplier ' alias
nco_alt       res 1 ' only for analog modes!
hsync_breeze  res 1 ' NTSC/PAL only - subtracts from bp
hsync_guardband ' alias - HDMI only
hsync_burst   res 1 ' NTSC/PAL only - subtracts from bp
timing_vars_end

' Color space variables
color_vars
dac_blanking  res 1 ' DAC blanking values
blank_color   res 1
hsync_color   res 1
vsync_color   res 1
hvsync_color  res 1
burst_color   res 1 ' NTSC/PAL only
burst_freq    res 1 ' NTSC/PAL only
cy_val        res 1
ci_val        res 1
cq_val        res 1
cq_xor        res 1 ' NTSC/PAL only
color_vars_end

subline_incmod res 1
borderline res 1
hsync_bpshort res 1 ' NTSC/PAL: BP - (breeze+burst)
blankline_packets res 1 ' rest of blanking line after packets (HDMI only)

lines_left res 1 ' lines left in current section
scanptr res 1
vdp_mode res 1

scantimecomp res 1 ' Time compensator for threaded scan conversion

subline res 1
virtual_line res 1
virtual_frame res 1

temp1 res 1
temp2 res 1
temp3 res 1
temp4 res 1
scantmp res 1

spleft res 1
spright res 1


' audio-related, all needs zero-ing before use
audio_clear_start
audio_hist        res 4
audio_inbuffer    res 3
audio_inbuf_level res 1
resample_phase_frac res 1
resample_phase_int  res 1
resample_dejitter_phase res 1
spdif_phase res 1
hdmi_regen_counter res 1
audio_clear_end

hdmi_regen_period res 1
resample_ratio_frac res 1
resample_ratio_int res 1
resample_dejitter_period res 1

' Unrelated TERC4-related nonsense
serbyte       res 1
u1 ' alias for resampler
serch0        res 1
u2 ' alias for resampler
serch1        res 1
u3 ' alias for resampler
serch2        res 1
 ' Byte 0 is HSync flag(00/FF), Byte 1 is VSync(00/FF), Byte 2 is Island start bit (FF/FE) - must match the timeslot the packet will be sent in
packet_extra  res 1 ' can't be in overlay because common code writes it


              fit $0D0
              org $0D0
video_ovl_area              


DAT ' LUT resident code

              ' 200 to 2FF is reserved for palette (not used here)
              ' 300 to 35F is used as buffer space (3 encoded HDMI packets fit)
              ' so code starts at 360, space for 160 instructions
              org $300
packet_aviinfo res 32
packet_audio   res 32
packet_aclk    res 32
packet_aclk_v  res 32
              fit $380
              org $380
video_lut_code
video_entry
              'xinit blankline,blank_color
frame_loop
              'debug(udec(virtual_frame),uhex_long(linecmd,extra_pillar,hsync_fp,hsync_tip,hsync_bp,nco_sync,nco_main))
              neg virtual_line,#32-VDPR_OFFSET ' TODO: Magic number
              mov subline,subline_incmod

              mov lines_left,fp_lines
.front_porch 
              call vbi_hsync_func
              cmp lines_left,#1 wz
        if_z  setbyte packet_extra,#$FF,#1 ' Last line of FP builds packet for 1st line of Sync
              call blankline_func  
              djnz lines_left,#.front_porch

              mov lines_left,sync_lines
.vsync
              cmp lines_left,#1 wz
        if_z  setbyte packet_extra,#$00,#1 ' Last line of Sync builds packet for 1st line of BP
              call vsync_func
              djnz lines_left,#.vsync

              mov lines_left,bp_lines
.back_porch
              call vbi_hsync_func
              call blankline_func   
              djnz lines_left,#.back_porch

              neg virtual_line,#BORDER_TOP - VDPR_OFFSET ' TODO SHOULD FLE INSTEAD
              mov subline,#0
              mov lines_left,#BORDER_TOP
              mul lines_left,line_multiplier
              ' TODO Interlace bob here
.top_border
              call hsync_func
              call borderline_func
              djnz lines_left,#.top_border

              mov lines_left,#HEIGHT
              mul lines_left,line_multiplier
              mov scanptr,scanbuffer_base
              add virtual_frame,#1
              rdlong vdp_mode,vdpmode_ptr ' read VDP mode here, once.
.visible
              call hsync_func
              rdfast bit31,scanptr ' fire up FIFO
              cmp subline,#0 wz
        if_z  add scanptr,scanbuffer_stride
              cmp scanptr,scanbuffer_wrap wc
        if_ae mov scanptr,scanbuffer_base
              
              testb vdp_mode,#VDPBIT_ALTRES wc
        if_nc mov pa,line_func
        if_c  mov pa,altline_func
              call line_func
              'call borderline_func

              djnz lines_left,#.visible


              mov lines_left,#BORDER_BOTTOM
              mul lines_left,line_multiplier
              ' TODO Interlace bob here
.bottom_border
              call hsync_func
              call borderline_func
              djnz lines_left,#.bottom_border

              jmp #frame_loop


vline_update ' update line count to client and scanptr
              setq #1
              wrlong virtual_line,linectr_ptr
              incmod subline,subline_incmod wc
        if_c  add virtual_line,#1
              ret
              
line_native  ' native scanline
              cmp extra_pillar,#0 wz
        if_nz xcont extra_pillar,border_color
              setq nco_main
              xcont linecmd,#0 ' No color needed for DMA
        if_nz setq nco_sync
        if_nz xcont extra_pillar,border_color
              setq nco_sync
        _ret_ xcont hsync_fp,blank_color

line_native_altnco ' alt-res scanline with NCO switch
              cmp extra_pillar,#0 wz
        if_nz xcont extra_pillar,border_color
              setq nco_alt
              xcont linecmd_alt,#0 ' No color needed for DMA
        if_nz setq nco_sync
        if_nz xcont extra_pillar,border_color
              setq nco_sync
        _ret_ xcont hsync_fp,blank_color

line_native_altpillar ' alt-res scanline with pillarbox
              cmp extra_pillar,#0 wz
        if_nz xcont extra_pillar,border_color
              setq nco_main
              xcont altres_pillar,border_color
              xcont linecmd_alt,#0 ' No color needed for DMA
              xcont altres_pillar,border_color
        if_nz setq nco_sync
        if_nz xcont extra_pillar,border_color
              setq nco_sync
        _ret_ xcont hsync_fp,blank_color

fp_audio_pollloop ' this will poll audio unitl the front porch begins
              xcont hsync_fp,blank_color
audio_pollloop
              call audio_poll_func
        _ret_ jnxmt #audio_pollloop

line_border ' border line
              setq nco_sync
              xcont borderline,border_color
              mov scanfunc,#dummy_func
              call scantask
              jmp #fp_audio_pollloop
line_blank ' blanking line
              setq nco_sync
              xcont blankline,blank_color
              mov scanfunc,#dummy_func
              call scantask
              jmp #fp_audio_pollloop


hsync_normal
              setq nco_sync
              xzero hsync_tip,hsync_color ' when this latches, FP is beginning
              tjs vsync_pin,#.no_v
              drvh vsync_pin ' should only be 4 cycles late
.no_v         xcont hsync_bp,blank_color
              jmp #vline_update
      

vsync_normal ' Vsync line including sync etc
              setq nco_sync
              xzero hsync_tip,hvsync_color ' when this latches, FP is beginning
              tjs vsync_pin,#.no_v
              drvl vsync_pin ' should only be 4 cycles late
.no_v         xcont hsync_bp,vsync_color
              call #vline_update ' update client on time
              xcont blankline,vsync_color
        _ret_ xcont hsync_fp,vsync_color

              fit $400
DAT ' HDMI overlay code
              org video_ovl_area
hdmi_overlay

' TERC4 encoder table
' bit 0 on ch0 is HSync, so VGA sync bit is set to match
terctable     long TERC_0 * $401004 + %10
              long TERC_1 * $401004 + %11
              long TERC_2 * $401004 + %10
              long TERC_3 * $401004 + %11
              long TERC_4 * $401004 + %10
              long TERC_5 * $401004 + %11
              long TERC_6 * $401004 + %10
              long TERC_7 * $401004 + %11
              long TERC_8 * $401004 + %10
              long TERC_9 * $401004 + %11
              long TERC_A * $401004 + %10
              long TERC_B * $401004 + %11
              long TERC_C * $401004 + %10
              long TERC_D * $401004 + %11
              long TERC_E * $401004 + %10
              long TERC_F * $401004 + %11

tmds_ch1_mask      long $3FF << 12
tmds_ch2_mask      long $3FF << 22

spdif_parity_mask  long $7_FFFFFF

build_audio 
              'debug("Welcome to build_audio la-la-land")
              call scanfunc
              call audio_poll_func
              sub scantimecomp,#2
              call scanfunc
              mov packet_header,#$02
              loc ptrb,#\packet_audio ' Where we will put thy hallowed packet

              mov temp3,#0
.sploop

              tjz resample_phase_int,#.dosp
.feed
              tjz audio_inbuf_level,#.spdone
              sub scantimecomp,#2 ' feed loop
              call scanfunc

              mov audio_hist+0,audio_hist+1
              mov audio_hist+1,audio_hist+2
              mov audio_hist+2,audio_hist+3
              mov audio_hist+3,audio_inbuffer+0
              mov audio_inbuffer+0,audio_inbuffer+1
              mov audio_inbuffer+1,audio_inbuffer+2
              sub audio_inbuf_level,#1
              call scanfunc
              djnz resample_phase_int,#.feed ' always fall through if ratio < 2

.dosp         ' Create an output sample using cubic resampling
              sub scantimecomp,#6+6 ' dosp (cubic)
              call scanfunc

              getword u1,resample_phase_frac,#1
              mov u2,u1
              mul u2,u1
              shr u2,#16
              mov u3,u2
              mul u3,u1
              shr u3,#16

              call scanfunc

              mov temp1,u3
              sub temp1,u2
              sub temp1,u2
              add temp1,u1
              sar temp1,#2
              getword temp4,audio_hist+0,#1
              muls temp4,temp1
              neg spleft,temp4
              muls temp1,audio_hist+0 ' muls ignores upper half
              neg spright,temp1

              call scanfunc

              mov temp1,u3
              mul temp1,#3
              mov temp2,u2
              mul temp2,#5
              subr temp1,temp2
              mov temp2,temp1 ' +u2*5 -u3*3 (for later)
              sub temp1,##$20000
              sar temp1,#2
              getword temp4,audio_hist+1,#1
              muls temp4,temp1
              sub spleft,temp4

              call scanfunc

              muls temp1,audio_hist+1 ' muls ignores upper half
              sub spright,temp1

              neg temp1,temp2 ' -u2*5 +u3*3
              add temp1,u2
              sub temp1,u1
              sar temp1,#2
              getword temp4,audio_hist+2,#1
              muls temp4,temp1
              sub spleft,temp4
              muls temp1,audio_hist+2 ' muls ignores upper half
              sub spright,temp1

              call scanfunc

              neg temp1,u3
              add temp1,u2
              sar temp1,#2
              getword temp4,audio_hist+3,#1
              muls temp4,temp1
              sub spleft,temp4
              muls temp1,audio_hist+3 ' muls ignores upper half
              sub spright,temp1

              call scanfunc

              fges spleft,min31
              fles spleft,max31
              fges spright,min31
              fles spright,max31

              call scanfunc

              shr spleft,#7
              shr spright,#7
              zerox spleft,#23
              zerox spright,#23

              incmod resample_dejitter_phase,resample_dejitter_period wc
        if_c  mov resample_phase_frac,#0
        if_nc add resample_phase_frac,resample_ratio_frac wc
              addx resample_phase_int,resample_ratio_int

              call scanfunc

              ' Set sample as valid in header
              alts temp3,#8
              bith packet_header,#0-0
              ' Advance channel status
              incmod spdif_phase,#191 wc
        if_c  alts temp3,#20
        if_c  bith packet_header,#0-0

              call scanfunc

              ' Add S/PDIF status bit
              cmp spdif_phase,#64 wc
        if_c  altb spdif_phase,#spdif_status
        if_c  testb 0-0,spdif_phase wc
              bitc spleft,#26
              bitc spright,#26

              call scanfunc
              ' set parity bits
              test spleft,spdif_parity_mask wc
              bitc spleft,#27
              test spright,spdif_parity_mask wc
              bitc spright,#27
              ' store into subpacket
              mov temp2,temp3
              shl temp2,#1

              altd temp2,#packet_data0+0
              mov 0-0,spleft
              altd temp2,#packet_data0+0
              setbyte 0-0,spright,#3

              call scanfunc

              getnib temp1,spright,#6
              rolnib temp1,spleft,#6
              rolbyte temp1,spright,#2
              altr temp2,#packet_data0+1
              rolbyte temp1,spright,#1

              add hdmi_regen_counter,#1

              incmod temp3,#2-1 wc ' This limits it to encoding 2 samples per scanline, which ought to be enough
              call scanfunc
        if_nc jmp #.sploop
.spdone
              ' fall straight into packet encoder


terc_encode   ' PACKET ENCODER
              call scanfunc
              sub scantimecomp,#3
              call audio_poll_func
              call scanfunc

              ' Compute header checksum
              mov temp2,#0
              mov temp1,packet_header
              rev temp1
              setq temp1
              rep #1,#6
              crcnib temp2,#PACKET_CRC

              call scanfunc

              setbyte packet_header,temp2,#3
              'debug("Header CRC: ",uhex(temp2))
              'debug(uhex_long(packet_header))

              ' Compute subpacket checksums
              ' TODO can we do this in reverse?
              mov temp3,#0
.spackcrclp
              sub scantimecomp,#3

              mov temp2,#0
              alts temp3,#packet_data0
              mov temp1,0-0
              rev temp1

              call scanfunc

              setq temp1
              rep #1,#8
              crcnib temp2,#PACKET_CRC

              call scanfunc

              alts temp3,#packet_data0+1
              mov temp1,0-0
              rev temp1
              setq temp1
              rep #1,#6
              crcnib temp2,#PACKET_CRC

              call scanfunc

              altd temp3,#packet_data0+1
              setbyte 0-0,temp2,#3
              'debug("Subpacket CRC: ",uhex(temp2))
              add temp3,#2
              cmp temp3,#8 wc
      if_b    jmp #.spackcrclp

              '' Encode to TERC4
              mov serbyte,#0
              'setd packetptr,#packet_buffer
              ' Assume PTRB is an appropriate LUT pointer to deposit 32 longs of encoded TERC4
.serloop
              sub scantimecomp,#3 + (3*4)
              call scanfunc

              ' serialize ch0
              cmp serbyte,#0 wz
        if_z  rolbyte serch0,packet_extra,#2 ' FE for first packet in island, FF otherwise
        if_nz rolbyte serch0,#$FF,#0
              altgb serbyte,#packet_header
              rolbyte serch0
              'rolbyte serch0,packet_vsync,#0 ' VSYNC on(?)
              'rolbyte serch0,#$FF,#0 ' HSYNC on
              rolword serch0,packet_extra,#0 ' Set sync status

              altgw serbyte,#packet_data3
              rolword temp1

              call scanfunc

              altgw serbyte,#packet_data2
              rolword temp1
              splitw temp1
              rolword serch1,temp1,#0
              rolword serch2,temp1,#1
<<<<<<< HEAD
              'rolbyte serch1,temp1,#1
              'rolbyte serch1,temp1,#0
              'rolbyte serch2,temp1,#3
              'rolbyte serch2,temp1,#2
              ' TODO: Can this be simplified by applying MOVBYTS magic?

              call scanfunc
=======
>>>>>>> c8a4dc3b

              altgw serbyte,#packet_data1
              rolword temp1
              altgw serbyte,#packet_data0
              rolword temp1
              splitw temp1
<<<<<<< HEAD
              rolword serch1,temp1,#0
              rolword serch2,temp1,#1
              'rolbyte serch1,temp1,#1
              'rolbyte serch1,temp1,#0
              'rolbyte serch2,temp1,#3
              'rolbyte serch2,temp1,#2
=======
>>>>>>> c8a4dc3b

              call scanfunc

              rolword serch1,temp1,#0
              rolword serch2,temp1,#1

              mergeb serch0
              mergeb serch1
              mergeb serch2
              'debug("TERC bytes ",uhex_long(serch0,serch1,serch2))

              mov temp4,#4
.byteenc
              getnib temp1,serch0,#0
              alts temp1,#terctable
              mov temp2,0-0 ' This also copies HSync bit for VGA
              getnib temp1,serch0,#1

              call scanfunc

              alts temp1,#terctable
              mov temp3,0-0 ' This also copies HSync bit for VGA

              getnib temp1,serch1,#0
              setq tmds_ch1_mask
              alts temp1,#terctable
              muxq temp2,0-0
              getnib temp1,serch1,#1
              alts temp1,#terctable
              muxq temp3,0-0

              call scanfunc

              getnib temp1,serch2,#0
              setq tmds_ch2_mask
              alts temp1,#terctable
              muxq temp2,0-0
              getnib temp1,serch2,#1
              alts temp1,#terctable
              muxq temp3,0-0

              wrlut temp2,ptrb++
              wrlut temp3,ptrb++
              'debug("packet enc ",uhex_(temp2))
              'debug("packet enc ",uhex_(temp3))

              call scanfunc
              shr serch0,#8
              shr serch1,#8
              shr serch2,#8
              djnz temp4,#.byteenc

              incmod serbyte,#3   wc
    if_nc     jmp #.serloop  


              sub scantimecomp,#1
              jmp scanfunc ' tail call

' TERC packet pre-encoding buffers
packet_header res 1
packet_data0  res 2
packet_data1  res 2
packet_data2  res 2
packet_data3  res 2

              fit 496


DAT ' Hub init code
              orgh

video_init
              ' load common code
              loc pa,#@video_cog_code
              setq #video_ovl_area-1
              rdlong 0,pa

              loc pa,#@video_lut_code
              setq2 #511-(video_lut_code-512)
              rdlong video_lut_code-512,pa

              setq #(app_params_end - app_params - 1)
              rdlong app_params,ptra

              debug(uhex_long(vpins,extravpins))
              debug(uhex_long(scanbuffer_base,scanbuffer_stride,scanbuffer_wrap))

              setq #(timing_vars_end - timing_vars - 1)
              rdlong timing_vars,timing_ptr

              debug(udec(fp_lines,sync_lines,bp_lines))

              setq #(color_vars_end - color_vars - 1)
              rdlong color_vars,color_ptr

              setxfrq nco_sync

              mov subline_incmod,line_multiplier
              cmpsub subline_incmod,#1

              mov borderline,blankline ' dup

              ' setup basic CSC parameters
              setcy cy_val
              setci ci_val
              setcq cq_val
              setdacs dac_blanking ' default CSC color when streamer masked

              mov virtual_frame,#0

              jmp initfunc_ptr




init_rgbhv ' Separate H/V sync RGB (=VGA)
              call #util_vgacommon

              setcmod #%0_01_1_000_1 ' Normal mode + invert sync
              mov pa,##X_DACS_X_X_X_0|X_IMM_1X32_4DAC8
              call #util_setsyncs
              call #util_setactive
              
              jmp #video_entry

init_rgbs ' Combined sync RGB
              setcmod #%0_01_1_000_1 ' Normal mode + invert sync
              mov pa,##X_DACS_X_X_X_0|X_IMM_1X32_4DAC8
              call #util_setsyncs
              call #util_setactive

              getbyte pa,vpins,#0 ' get analog pin base
              call #util_hsyncpin
              call #util_rgbpins
              
              jmp #video_entry


init_soggy ' Sync-on-Green or YPbPr
              setcmod #%0_01_1_010_0 ' Normal mode + DAC0 to green
              mov pa,##X_DACS_X_X_X_0|X_IMM_1X32_4DAC8
              call #util_setsyncs
              call #util_setactive

              getbyte pa,vpins,#0 ' get analog pin base
              call #util_rgbpins
              
              jmp #video_entry

init_composite
            setcmod #%0_11_1_000_0 ' Composite mode

            getbyte pa,vpins,#0 ' get analog pin base
            ' just a single pin
            call #util_sdtvpins

            call #util_sdtvcommon
            jmp #video_entry

init_svideo
            setcmod #%0_10_1_000_0 ' SVideo mode

            getbyte pa,vpins,#0 ' get analog pin base
            add pa,#0 addpins 1' two pins
            call #util_sdtvpins

            call #util_sdtvcommon
            jmp #video_entry

init_compsvid ' SVideo + Composite dual
            setcmod #%0_10_1_000_0 ' SVideo mode

            getbyte pa,vpins,#0 ' get analog pin base
            add pa,#0 addpins 2 ' three pins
            call #util_sdtvpins

            call #util_sdtvcommon
            jmp #video_entry


init_dvivga ' DVI+VGA dual (DVI-I)
            call #util_vgacommon ' then fall through
init_dvi ' Plain DVI-D
            call #util_tmdscommon
            jmp #video_entry

init_hdmivga ' HDMI + VGA
            call #util_vgacommon  ' then fall through
init_hdmi ' HDMI (=DVI + audio)

            ' load the overlay
            loc pa,#@hdmi_overlay
            setq #495-video_ovl_area
            rdlong video_ovl_area,pa

            ' Set sync functions
            mov hsync_func,#hsync_hdmi_previd
            mov vbi_hsync_func,#hsync_hdmi_vbi
            mov vsync_func,#vsync_hdmi

            ' Setup the audio processing
            mov audio_poll_func,#audio_poll_repo
            setq #(audio_clear_end-audio_clear_start)-1
            rdlong audio_clear_start,##$80000 ' read from unmapped memory to get zeroes


            ' Audio packets will be sent at the end of HSync
            ' and the remaining cycles will be the preamble
            mov hsync_color,##TMDS_PREDAT_H ' Override the HSync color
            mov hvsync_color,##TMDS_PREDAT_HV ' Override the HVSync color
            sub hsync_tip,#64+4 ' 32 data, 2*2 guard

            ' Set bpshort to accomodate guard band
            mov hsync_bpshort,hsync_bp
            sub hsync_bpshort,hsync_guardband
            debug(udec(hsync_bp,hsync_bpshort,hsync_guardband))

            mov blankline_packets,blankline
            sub blankline_packets,#INFO_PACKETS*32+4 ' 32 per packet, 4 for the guard bands

            ' Make sure all packets are consistently sloppy
            setq #9-1
            rdlong packet_header,##$80000 ' read from unmapped memory to get zeroes


            ' Setup AVI InfoFrame
            mov packet_header,##$0D_02_82 ' AVI InfoFrame version 2
            ' only the first 4 bytes are really of interest
            'setbyte packet_data0,#%0_00_0_00_01,#1 ' Byte 1: RGB, no active format, no bar data, overscan on
            'setbyte packet_data0,#%10_00_1000,#2 ' Byte 2: Rec. 709 colors, no aspect info
            'setbyte packet_data0,#%1_000_10_00,#3 ' Byte 3: IT content, Full RGB range, no non-uniform scaling
            mov packet_data0,##%1_000_10_00___10_00_1000___0_00_0_00_01 << 8

            call #util_infoframe_chksum

            mov packet_extra,##$FE_FF_00 ' Will send this during VSync as first packet
            loc ptrb,#\packet_aviinfo
            call #terc_encode ' There shouldn't be a scanfunc set now
            
            ' Setup resampling rate
            ' TODO: Smarter version for 32KHz native (-> MisoYume)
            qdiv ##SAMPLE_OUT_PERIOD,audio_period
            getqx resample_ratio_int
            getqy temp1
            qfrac temp1,audio_period
            getqx resample_ratio_frac
            mov resample_dejitter_period,audio_period
            sub resample_dejitter_period,#1

            ' Setup audio clock packet
            mov packet_header,#$00_00_00_01 ' Clock packet

            mov temp1,##SAMPLE_OUT_PERIOD ' Resampler active, so if our ratio doesn't fail us...
            rdlong temp2,#@clkfreq
            debug(udec(temp2))
            mov temp3,##10000
            mul temp3,temp1
            shr temp3,#1 wc
            add temp2,temp3
            rcl temp3,#1
            qdiv temp2,temp3 ' clkfreq/period (rounded)
            getqx temp2 ' gives multiplier that shifts 1280/period into optimal range

            mul temp1,temp2 ' CTS value
            mov hdmi_regen_period,temp2
            mul hdmi_regen_period,#10
            mul temp2,##1280 ' N value
            debug("N: ",udec_(temp2)," CTS: ",udec_(temp1))
            debug(udec(hdmi_regen_period))

            ' Pack them into the clown car, honk honk
            setr temp3,#packet_data0
            rep @.nctspck,#4
            alti temp3,#%111_000_000
            movbyts temp1,#%%0123
            alti temp3,#%111_000_000
            movbyts temp2,#%%3012
.nctspck
            mov packet_extra,##$FF_00_FF ' No start bit, hsync
            loc ptrb,#\packet_aclk
            call #terc_encode
            setbyte packet_extra,#$FF,#1 ' VSync version
            loc ptrb,#\packet_aclk_v
            call #terc_encode



            mov packet_extra,##$FE_00_FF ' Prepare for real-time audio (during HSync!)
            
            ' encode a null packet (DEBUG DEBUG?)
            setq #9-1
            rdlong packet_header,##$80000 ' read from unmapped memory to get zeroes
            loc ptrb,#\packet_audio ' Where to store it
            call #terc_encode

            call #util_tmdscommon

            mov scantask,##build_audio

            jmp #video_entry

init_ili9342 ' 6-bit digital LCD interface
            ' TODO
            jmp #$

util_infoframe_chksum
            setbyte packet_data0+0,#0,#0
            setbyte packet_header+0,#0,#3
            setbyte packet_data0+1,#0,#3
            setbyte packet_data1+1,#0,#3
            setbyte packet_data2+1,#0,#3
            setbyte packet_data3+1,#0,#3

            getbyte temp1,packet_header,#2 ' grab length
            add temp1,#4-1
            mov temp2,#0
.chklp
            altgb temp1,#packet_header
            getbyte temp3
            sub temp2,temp3
            djnf temp1,#.chklp
            debug("infoframe checksum ",uhex_(temp2))
      _ret_ setbyte packet_data0,temp2,#0

util_tmdscommon ' common TMDS TX setup
            mov pa,#%10_01_1_000_1
            testb vpins,#encod TMDS_REVERSE_FLAG wc
            bitc pa,#7
            setcmod pa
            
            getbyte pa,vpins,#1 ' get digital pin base
            and pa,#%111000
            add pa,#0 addpins 7
            wrpin ##TMDS_DRIVE_MODE,pa
            drvl pa

            getbyte temp2,vpins,#1 ' get digital pin base
            and temp2,#%111000

            setd audio_poll_repo:pptchd,temp2
            sets audio_poll_repo:pptchs,temp2
            
            shl temp2,#17
            bith temp2,#encod X_PINS_ON

            mov pa,##X_DACS_X_X_X_0|X_IMM_1X32_4DAC8
            or pa,temp2
            call #util_setsyncs
            jmp #util_setactive_extra ' tail call


util_vgacommon ' common RGBHV DAC setup
            call #util_vsyncpin
            getbyte pa,vpins,#0 ' get analog pin base
            call #util_hsyncpin
            jmp #util_rgbpins ' tail call



util_rgbpins
            add pa,#1 addpins 2 ' 3 pins, 1 up
            cogid pb
            shl pb,#8
            or pb,##P_DAC_75R_2V|P_CHANNEL
            wrpin pb,pa
      _ret_ drvl pa

util_sdtvpins
util_hsyncpin
            cogid pb
            shl pb,#8
            or pb,##P_DAC_124R_3V|P_CHANNEL ' Yes, 124R is correct, 75R can't hit bright yellow
            wrpin pb,pa
      _ret_ drvl pa

util_vsyncpin
            getbyte vsync_pin,extravpins,#0
            wrpin #0,vsync_pin ' Should we give this a mode?
      _ret_ drvl vsync_pin


util_sdtvcommon
              setcfrq burst_freq
              mov hsync_bpshort,hsync_bp
              sub hsync_bpshort,hsync_breeze
              sub hsync_bpshort,hsync_burst
              mov hsync_func,#hsync_ntsc
              mov vbi_hsync_func,#hsync_ntsc

              call #util_setactive
              
              mov pa,##X_DACS_3_2_1_0|X_IMM_1X32_4DAC8
              ' fall through
util_setsyncs
              or hsync_breeze,pa
              or hsync_burst,pa ' is also hsync_guardband
              or hsync_bpshort,pa
              or hsync_fp,pa
              or hsync_tip,pa
              or hsync_bp,pa
              or bitbangcmd,pa
              or packetblank,pa
              or blankline_packets,pa
        _ret_ or blankline,pa

util_setactive ' set default active line handling
              mov temp2,#0
util_setactive_extra
              mov pa,##X_DACS_3_2_1_0|X_IMM_1X32_4DAC8
              or pa,temp2
              or borderline,pa
              cmp extra_pillar,#0 wz
        if_nz or extra_pillar,pa
              or altres_pillar,pa

              tjz nco_main,#.softscan
              cmp nco_alt,#0 wz
        if_z  mov altline_func,##line_native_altpillar ' Use pillarboxing if no alt NCO set

              mov pa,##X_DACS_3_2_1_0|X_RFLONG_RGB24
              or pa,temp2
              or linecmd,pa
        _ret_ or linecmd_alt,pa
.softscan
              ' Use emulated pixel-doubling
              or pixel_multiplier,pa
              mov line_func,#line_scancomp
        _ret_ mov altline_func,#line_scancomp
'              mov line_func,#line_soft2x
'        _ret_ mov altline_func,#line_soft2x_alt


CON

' clock source used below
    #0, CLKSRC_XTAL, CLKSRC_XIN

' setup one of these based on your P2 HW input clock,
' this will only be used if the PLL settings get automatically computed (see code below)
    'CLKIN_HZ = _xtalfreq ' also only enable CLKSRC_XTAL below as CLKSRC
    'CLKIN_HZ = _xinfreq  ' also only enable CLKSRC_XIN below as CLKSRC
    CLKIN_HZ = 20000000 ' assume 20MHz crystal by default

    CLKSRC = CLKSRC_XTAL ' enable this for crystal clock source (default)
    'CLKSRC = CLKSRC_XIN ' enable this for direct input clock source on XI (no crystal)

' parameters used when automatically determining PLL settings
    TOLERANCE_HZ = 500000    ' pixel clock accuracy will be constrained by this when no exact ratios are found
    MAXVCO_HZ    = 350000000 ' for safety, but you could try to overclock even higher at your own risk
    MINVCO_HZ    = 100000000
    MINPLLIN_HZ  = 500000    ' setting lower can find more PLL ratios but may begin to introduce more PLL jitter

PRI computeClockMode(desiredHz) : mode | vco, finput, f, p, div, m, error, bestError
    bestError := -1
    repeat p from 0 to 30 step 2
        ' compute the ideal VCO frequency f at this value of P
        if p <> 0
            if desiredHz > MAXVCO_HZ/p ' test it like this to not overflow
                quit
            f := desiredHz * p
        else
            f := desiredHz
            if f > MAXVCO_HZ
                quit
        ' scan through D values, and find best M, retain best case
        repeat div from 1 to 64
            'compute the PLL input frequency from the crystal through the divider
            finput := CLKIN_HZ/div
            if finput < MINPLLIN_HZ ' input getting too low, and only gets lower so quit now
                quit

            ' determine M value needed for this ideal VCO frequency and input frequency
            m := f / finput

            ' check for the out of divider range case
            if m +> 1024
                quit

            ' zero is special and gets a second chance
            if m == 0
                m++

            ' compute the actual VCO frequency at this particular M, D setting
            vco := finput * m
            if vco +< MINVCO_HZ
                quit
            if vco +> MAXVCO_HZ
                next

            ' compute the error and check next higher M value if possible, it may be closer
            error := abs(f - vco)
            if m < 1024 and (vco + finput) +< MAXVCO_HZ
                if error > abs(f - (vco + finput))
                    error := abs(f - (vco + finput))
                    m++

            ' retain best allowed frequency error and divider bits found so far
            if error +< bestError and error +< TOLERANCE_HZ+1
                bestError := error
                mode := ((div-1) << 18) + ((m-1) << 8) + (((p/2 - 1) & $f) << 4)

            ' quit whenever perfect match found
            if bestError == 0
                quit

        if bestError == 0
            quit

    ' final clock mode format is this #%0000_000E_DDDD_DDMM_MMMM_MMMM_PPPP_CCSS
    if mode
        ' also set 15 or 30pF capacitor loading based on input crystal frequency
        mode |= (1<<24) ' enable PLL
        if (CLKSRC == CLKSRC_XTAL) ' enable oscillator and caps for crystal
            mode |= (CLKIN_HZ < 16000000) ? %1111 : %1011
        else
            mode |= %0111 ' don't enable oscillator

CON ' Clocky business

    MVS_CLOCK = 24_000_000
    AES_CLOCK = 24_167_829
    MASTER_CLK = AES_CLOCK
    CLK_MULTIPLIER = 14
    VIDEO_CLKFREQ = MASTER_CLK*CLK_MULTIPLIER

    SAMPLE_OUT_PERIOD = (VIDEO_CLKFREQ+24000)/48000

CON  ' CSC constant calculation

    ONE_IRE = 255.0 / 180.0

    BLANKING_LEVEL = ONE_IRE*40.0
    PEDESTAL = 0.0'ONE_IRE*7.5 ' NTSC only, other standards (including NTSC-J) don't have pedestal

    BLANK_LEVEL = round(BLANKING_LEVEL)

    B2W_NTSC = ONE_IRE*100.0 - PEDESTAL
    YSCALE_NTSC = 127.0*(B2W_NTSC/255.0)
    IQSCALE_NTSC = YSCALE_NTSC * 1.33

    B2W_PAL = ONE_IRE*100.0
    YSCALE_PAL = 127.0*(B2W_PAL/255.0)
    UVSCALE_PAL = YSCALE_PAL * 1.33 ' Can't set correct amplitude (around 1.47) because weird overflow?

    CY_NTSC      = (round(0.299*YSCALE_NTSC)&$FF)<<24 + (round(0.587*YSCALE_NTSC)&$FF)<<16 + (round(0.114*YSCALE_NTSC)&$FF)<<8 + round(BLANKING_LEVEL+PEDESTAL)
    CI_NTSC      = (round(+0.5959*IQSCALE_NTSC)&$FF)<<24 + (round(-0.2746*IQSCALE_NTSC)&$FF)<<16 + (round(-0.3216*IQSCALE_NTSC)&$FF)<<8 + round(BLANKING_LEVEL)
    CQ_NTSC      = (round(+0.2115*IQSCALE_NTSC)&$FF)<<24 + (round(-0.5227*IQSCALE_NTSC)&$FF)<<16 + (round(+0.3112*IQSCALE_NTSC)&$FF)<<8 + 128

    CY_PAL      = (round(0.299*YSCALE_PAL)&$FF)<<24 + (round(0.587*YSCALE_PAL)&$FF)<<16 + (round(0.114*YSCALE_PAL)&$FF)<<8 + round(BLANKING_LEVEL)
    CU_PAL      = (round(-0.147*UVSCALE_PAL)&$FF)<<24 + (round(-0.289*UVSCALE_PAL)&$FF)<<16 + (round(+0.436*UVSCALE_PAL)&$FF)<<8 + round(BLANKING_LEVEL)
    CV_PAL_ODD  = (round(+0.615*UVSCALE_PAL)&$FF)<<24 + (round(-0.515*UVSCALE_PAL)&$FF)<<16 + (round(-0.100*UVSCALE_PAL)&$FF)<<8 + 128
    CV_PAL_EVEN = (round(-0.615*UVSCALE_PAL)&$FF)<<24 + (round(+0.515*UVSCALE_PAL)&$FF)<<16 + (round(+0.100*UVSCALE_PAL)&$FF)<<8 + 128


    COLOR_BURST_NTSC  = $7C9900_01
    'COLOR_BURST_PAL  = $4DFF0001
    'COLOR_BURST_NTSC = $7FAF00_01
    COLOR_BURST_PAL   = $D8A351_01
    'COLOR_BURST_NTSC = $B9FF00_01



    Y_BLANK = 0
    Y_SYNC = 256-BLANK_LEVEL

CON  ' TMDS definitions
    TMDS_CONTROL_00 = %1101010100
    TMDS_CONTROL_01 = %0010101011
    TMDS_CONTROL_10 = %0101010100
    TMDS_CONTROL_11 = %1010101011

    TMDS_BLANK       = TMDS_CONTROL_00<<22 + TMDS_CONTROL_00<<12 + TMDS_CONTROL_00<<2 + %10
    TMDS_HSYNC       = TMDS_CONTROL_00<<22 + TMDS_CONTROL_00<<12 + TMDS_CONTROL_01<<2 + %11
    TMDS_VSYNC       = TMDS_CONTROL_00<<22 + TMDS_CONTROL_00<<12 + TMDS_CONTROL_10<<2 + %10
    TMDS_HVSYNC      = TMDS_CONTROL_00<<22 + TMDS_CONTROL_00<<12 + TMDS_CONTROL_11<<2 + %11
  
    TMDS_PREVID      = TMDS_CONTROL_00<<22 + TMDS_CONTROL_01<<12 + TMDS_CONTROL_00<<2 + %10 ' Video preamble (should never have H/V sync)
    TMDS_GUARDVID    = %1011001100_0100110011_1011001100_10 ' Video Guard character
  
    TMDS_PREDAT_B    = TMDS_CONTROL_01<<22 + TMDS_CONTROL_01<<12 + TMDS_CONTROL_00<<2 + %10 ' Data preamble in blanking
    TMDS_PREDAT_H    = TMDS_CONTROL_01<<22 + TMDS_CONTROL_01<<12 + TMDS_CONTROL_01<<2 + %11 ' Data preamble in HSync
    TMDS_PREDAT_V    = TMDS_CONTROL_01<<22 + TMDS_CONTROL_01<<12 + TMDS_CONTROL_10<<2 + %10 ' Data preamble in VSync
    TMDS_PREDAT_HV   = TMDS_CONTROL_01<<22 + TMDS_CONTROL_01<<12 + TMDS_CONTROL_11<<2 + %11 ' Data preamble in HSync+VSync

    TMDS_GUARDDAT_B  = %0100110011_0100110011<<12 + TERC_C<<2 + %10 ' Data Guard character in blanking
    TMDS_GUARDDAT_H  = %0100110011_0100110011<<12 + TERC_D<<2 + %11 ' Data Guard character in HSync
    TMDS_GUARDDAT_V  = %0100110011_0100110011<<12 + TERC_E<<2 + %10 ' Data Guard character in VSync
    TMDS_GUARDDAT_HV = %0100110011_0100110011<<12 + TERC_F<<2 + %11 ' Data Guard character in HSync+VSync

    TERC_0 = %1010011100
    TERC_1 = %1001100011
    TERC_2 = %1011100100
    TERC_3 = %1011100010
    TERC_4 = %0101110001
    TERC_5 = %0100011110
    TERC_6 = %0110001110
    TERC_7 = %0100111100
    TERC_8 = %1011001100
    TERC_9 = %0100111001
    TERC_A = %0110011100
    TERC_B = %1011000110
    TERC_C = %1010001110
    TERC_D = %1001110001
    TERC_E = %0101100011
    TERC_F = %1011000011

    TMDS_DRIVE_MODE = P_REPOSITORY|P_OE|P_LOW_FAST|P_HIGH_1K5
    'TMDS_DRIVE_MODE = P_DAC_124R_3V|P_BITDAC|($F7)<<8

    PACKET_CRC = $83 ' Error-correcting polynomial for HDMI auxillary data
    INFO_PACKETS = 1 ' How many once-per-frame info packets<|MERGE_RESOLUTION|>--- conflicted
+++ resolved
@@ -1031,31 +1031,12 @@
               splitw temp1
               rolword serch1,temp1,#0
               rolword serch2,temp1,#1
-<<<<<<< HEAD
-              'rolbyte serch1,temp1,#1
-              'rolbyte serch1,temp1,#0
-              'rolbyte serch2,temp1,#3
-              'rolbyte serch2,temp1,#2
-              ' TODO: Can this be simplified by applying MOVBYTS magic?
-
-              call scanfunc
-=======
->>>>>>> c8a4dc3b
 
               altgw serbyte,#packet_data1
               rolword temp1
               altgw serbyte,#packet_data0
               rolword temp1
               splitw temp1
-<<<<<<< HEAD
-              rolword serch1,temp1,#0
-              rolword serch2,temp1,#1
-              'rolbyte serch1,temp1,#1
-              'rolbyte serch1,temp1,#0
-              'rolbyte serch2,temp1,#3
-              'rolbyte serch2,temp1,#2
-=======
->>>>>>> c8a4dc3b
 
               call scanfunc
 
